# Python
__pycache__/
*.py[cod]
*$py.class
*.so
.Python
build/
develop-eggs/
dist/
downloads/
eggs/
.eggs/
lib/
lib64/
parts/
sdist/
var/
wheels/
*.egg-info/
.installed.cfg
*.egg

# Virtual Environment
venv/
ENV/
env/
.env
.venv
env.bak/
venv.bak/

# IDE
.idea/
.vscode/
*.swp
*.swo
.DS_Store
.project
.pydevproject
.settings/

# Testing
.coverage
htmlcov/
.tox/
.nox/
.pytest_cache/
.coverage.*
.cache
nosetests.xml
coverage.xml
*.cover
*.py,cover
.hypothesis/

# Distribution
*.tar.gz
*.zip
*.rar
*.7z

# Logs
*.log
logs/
log/

# Local development
.env
.env.local
.env.*.local

# Jupyter Notebook
.ipynb_checkpoints

# mypy
.mypy_cache/
.dmypy.json
dmypy.json

# Pyre type checker
.pyre/

# pytype static type analyzer
.pytype/

# Cython debug symbols
cython_debug/

# Hugging Face cache
.cache/
.huggingface/

# Ollama models
.ollama/

# Misc
.DS_Store
Thumbs.db 

investigate/

# Cursor editor files
.cursor/
.cursor/**/*
*.mdc

.venv-abstractllm
untracked

#CLAUDE.md
#**/CLAUDE.md

<<<<<<< HEAD
memory/

*.pkl
=======
memory/
>>>>>>> 007fefab
<|MERGE_RESOLUTION|>--- conflicted
+++ resolved
@@ -110,10 +110,6 @@
 #CLAUDE.md
 #**/CLAUDE.md
 
-<<<<<<< HEAD
 memory/
 
-*.pkl
-=======
-memory/
->>>>>>> 007fefab
+*.pkl